<?php

namespace CipeMotion\Medialibrary\Generators;

use CipeMotion\Medialibrary\FileTypes;
use CipeMotion\Medialibrary\Entities\File;
use CipeMotion\Medialibrary\Entities\Transformation;

class S3UrlGenerator implements IUrlGenerator
{
    /**
     * The config.
     *
     * @var array
     */
    protected $config;

    /**
     * Instantiate the URL generator.
     *
     * @param array $config
     */
    public function __construct(array $config)
    {
        $this->config = $config;
    }

    /**
     * Get a URL to the resource.
     *
     * @param \CipeMotion\Medialibrary\Entities\File                $file
     * @param \CipeMotion\Medialibrary\Entities\Transformation|null $tranformation
     * @param bool                                                  $fullPreview
     * @param bool                                                  $download
     *
     * @return string
     * @throws \Exception
     */
<<<<<<< HEAD
    public function getUrlForTransformation(File $file, Transformation $tranformation = null, $fullPreview = false)
    {
=======
    public function getUrlForTransformation(
        File $file,
        Transformation $tranformation = null,
        $fullPreview = false,
        $download = false
    ) {
        if ($download) {
            throw new \Exception(
                'The S3 url generator does not support forced download urls. Use the S3PresignedUrlGenerator.'
            );
        }

>>>>>>> 89fbf227
        $region = array_get($this->config, 'region');
        $bucket = array_get($this->config, 'bucket');

        if (empty($tranformation)) {
            $tranformationName = 'upload';
            $extension         = $file->extension;

            if ($fullPreview && $file->type !== FileTypes::TYPE_IMAGE) {
                $tranformationName = 'preview';
                $extension         = 'jpg';
            }
        } else {
            $tranformationName = $tranformation->name;
            $extension         = $tranformation->extension;
        }

        return "https://s3.{$region}.amazonaws.com/{$bucket}/{$file->id}/{$tranformationName}.{$extension}";
    }
}<|MERGE_RESOLUTION|>--- conflicted
+++ resolved
@@ -36,10 +36,6 @@
      * @return string
      * @throws \Exception
      */
-<<<<<<< HEAD
-    public function getUrlForTransformation(File $file, Transformation $tranformation = null, $fullPreview = false)
-    {
-=======
     public function getUrlForTransformation(
         File $file,
         Transformation $tranformation = null,
@@ -52,7 +48,6 @@
             );
         }
 
->>>>>>> 89fbf227
         $region = array_get($this->config, 'region');
         $bucket = array_get($this->config, 'bucket');
 
